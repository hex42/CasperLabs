extern crate blake2;

use self::blake2::digest::{Input, VariableOutput};
use self::blake2::VarBlake2b;
use common::bytesrepr::{deserialize, Error as BytesReprError, ToBytes};
use common::key::{AccessRights, Key};
use common::value::{Account, Value};
use storage::gs::{DbReader, ExecutionEffect};
use storage::transform::TypeMismatch;
use trackingcopy::{AddResult, TrackingCopy};
use wasmi::memory_units::Pages;
use wasmi::{
    Error as InterpreterError, Externals, FuncInstance, FuncRef, HostError, ImportsBuilder,
    MemoryDescriptor, MemoryInstance, MemoryRef, ModuleImportResolver, ModuleInstance, ModuleRef,
    RuntimeArgs, RuntimeValue, Signature, Trap, ValueType,
};

use argsparser::Args;
use parity_wasm::elements::{Error as ParityWasmError, Module};
use rand::{RngCore, SeedableRng};
use rand_chacha::ChaChaRng;
use std::cell::RefCell;
use std::collections::{BTreeMap, HashSet};
use std::fmt;

#[derive(Debug)]
pub enum Error {
    Interpreter(InterpreterError),
    Storage(storage::error::Error),
    BytesRepr(BytesReprError),
    KeyNotFound(Key),
    TypeMismatch(TypeMismatch),
    Overflow,
    InvalidAccess { required: AccessRights },
    ForgedReference(Key),
    NoImportedMemory,
    ArgIndexOutOfBounds(usize),
    URefNotFound(String),
    FunctionNotFound(String),
    ParityWasm(ParityWasmError),
    GasLimit,
    Ret(Vec<Key>),
    Rng(rand::Error),
    Unreachable,
}

impl fmt::Display for Error {
    fn fmt(&self, f: &mut fmt::Formatter) -> fmt::Result {
        write!(f, "{:?}", self)
    }
}

impl From<ParityWasmError> for Error {
    fn from(e: ParityWasmError) -> Self {
        Error::ParityWasm(e)
    }
}

impl From<InterpreterError> for Error {
    fn from(e: InterpreterError) -> Self {
        Error::Interpreter(e)
    }
}

impl From<storage::error::Error> for Error {
    fn from(e: storage::error::Error) -> Self {
        Error::Storage(e)
    }
}

impl From<BytesReprError> for Error {
    fn from(e: BytesReprError) -> Self {
        Error::BytesRepr(e)
    }
}

impl From<!> for Error {
    fn from(_err: !) -> Error {
        Error::Unreachable
    }
}

impl HostError for Error {}

/// Holds information specific to the deployed contract.
pub struct RuntimeContext<'a> {
    // Enables look up of specific uref based on human-readable name
    uref_lookup: &'a mut BTreeMap<String, Key>,
    // Used to check uref is known before use (prevents forging urefs)
    known_urefs: HashSet<Key>,
    account: &'a Account,
    // Key pointing to the entity we are currently running
    //(could point at an account or contract in the global state)
    base_key: Key,
    gas_limit: u64,
}

impl<'a> RuntimeContext<'a> {
    pub fn new(
        uref_lookup: &'a mut BTreeMap<String, Key>,
        account: &'a Account,
        base_key: Key,
        gas_limit: u64,
    ) -> Self {
        RuntimeContext {
            uref_lookup,
            known_urefs: HashSet::new(),
            account,
            base_key,
            gas_limit,
        }
    }

    pub fn insert_named_uref(&mut self, name: String, key: Key) {
        self.insert_uref(key);
        self.uref_lookup.insert(name, key);
    }

    pub fn insert_uref(&mut self, key: Key) {
        self.known_urefs.insert(key);
    }

    /// Validates whether keys used in the `value` are not forged.
    fn validate_keys(&self, value: Value) -> Result<Value, Error> {
        match value {
            non_key @ Value::Int32(_)
            | non_key @ Value::UInt128(_)
            | non_key @ Value::UInt256(_)
            | non_key @ Value::UInt512(_)
            | non_key @ Value::ByteArray(_)
            | non_key @ Value::ListInt32(_)
            | non_key @ Value::String(_)
            | non_key @ Value::ListString(_) => Ok(non_key),
            Value::NamedKey(name, key) => {
                self.validate_key(&key).map(|_| Value::NamedKey(name, key))
            }
            Value::Account(account) => {
                // This should never happen as accounts can't be created by contracts.
                // I am putting this here for the sake of completness.
                account
                    .urefs_lookup()
                    .values()
                    .try_for_each(|key| self.validate_key(key))
                    .map(|_| Value::Account(account))
            }
            Value::Contract(contract) => contract
                .urefs_lookup()
                .values()
                .try_for_each(|key| self.validate_key(key))
                .map(|_| Value::Contract(contract)),
        }
    }

    /// Validates whether key is not forged (whether it can be found in the `known_urefs`)
    /// and whether the version of a key that contract wants to use, has access rights
    /// that are less powerful than access rights' of the key in the `known_urefs`.
    fn validate_key(&self, key: &Key) -> Result<(), Error> {
        match key {
            Key::URef(id, access_right) => {
                // TODO: Use some more efficient encoding of this.
                // Maybe replace known_urefs Set with Map<[u32; 32], AccessRights>.
                // https://casperlabs.atlassian.net/browse/EE-210
                let found = self.known_urefs.iter().find(|entry| match entry {
                    Key::URef(entry_id, entry_rights) => {
                        entry_id == id && entry_rights >= access_right
                    }
                    _ => false,
                });
                match found {
                    None => Err(Error::ForgedReference(*key)),
                    Some(_) => Ok(()),
                }
            }
            _ => Ok(()),
        }
    }

    pub fn deserialize_key(&self, bytes: &[u8]) -> Result<Key, Error> {
        let key: Key = deserialize(bytes)?;
        self.validate_key(&key).map(|_| key)
    }

    pub fn deserialize_keys(&self, bytes: &[u8]) -> Result<Vec<Key>, Error> {
        let keys: Vec<Key> = deserialize(bytes)?;
        keys.iter().try_for_each(|k| self.validate_key(k))?;
        Ok(keys)
    }
}

pub struct Runtime<'a, R: DbReader> {
    args: Vec<Vec<u8>>,
    memory: MemoryRef,
    state: &'a mut TrackingCopy<R>,
    module: Module,
    result: Vec<u8>,
    host_buf: Vec<u8>,
    fn_store_id: u32,
    gas_counter: u64,
    context: RuntimeContext<'a>,
    rng: ChaChaRng,
}

/// Rename function called `name` in the `module` to `call`.
/// wasmi's entrypoint for a contracts is a function called `call`,
/// so we have to rename function before storing it in the GlobalState.
pub fn rename_export_to_call(module: &mut Module, name: String) {
    let main_export = module
        .export_section_mut()
        .unwrap()
        .entries_mut()
        .iter_mut()
        .find(|e| e.field() == name)
        .unwrap()
        .field_mut();
    main_export.clear();
    main_export.push_str("call");
}

impl<'a, R: DbReader> Runtime<'a, R>
where
    R::Error: Into<Error>,
{
    #[allow(clippy::too_many_arguments)]
    pub fn new(
        memory: MemoryRef,
        state: &'a mut TrackingCopy<R>,
        module: Module,
        account_addr: [u8; 20],
        nonce: u64,
        timestamp: u64,
        context: RuntimeContext<'a>,
    ) -> Self {
        let rng = create_rng(&account_addr, timestamp, nonce);
        Runtime {
            args: Vec::new(),
            memory,
            state,
            module,
            result: Vec::new(),
            host_buf: Vec::new(),
            fn_store_id: 0,
            gas_counter: 0,
            context,
            rng,
        }
    }

    /// Charge specified amount of gas
    ///
    /// Returns false if gas limit exceeded and true if not.
    /// Intuition about the return value sense is to aswer the question 'are we allowed to continue?'
    fn charge_gas(&mut self, amount: u64) -> bool {
        let prev = self.gas_counter;
        match prev.checked_add(amount) {
            // gas charge overflow protection
            None => false,
            Some(val) if val > self.context.gas_limit => false,
            Some(val) => {
                self.gas_counter = val;
                true
            }
        }
    }

    fn gas(&mut self, amount: u64) -> Result<(), Trap> {
        if self.charge_gas(amount) {
            Ok(())
        } else {
            Err(Error::GasLimit.into())
        }
    }

    fn effect(&self) -> ExecutionEffect {
        self.state.effect()
    }

    fn key_from_mem(&mut self, key_ptr: u32, key_size: u32) -> Result<Key, Error> {
        let bytes = self.memory.get(key_ptr, key_size as usize)?;
        self.context.deserialize_key(&bytes)
    }

    fn value_from_mem(&mut self, value_ptr: u32, value_size: u32) -> Result<Value, Error> {
        let bytes = self.memory.get(value_ptr, value_size as usize)?;
        deserialize(&bytes)
            .map_err(Into::into)
            .and_then(|v| self.context.validate_keys(v))
    }

    fn string_from_mem(&mut self, ptr: u32, size: u32) -> Result<String, Trap> {
        let bytes = self
            .memory
            .get(ptr, size as usize)
            .map_err(Error::Interpreter)?;
        deserialize(&bytes).map_err(|e| Error::BytesRepr(e).into())
    }

    fn get_function_by_name(&mut self, name_ptr: u32, name_size: u32) -> Result<Vec<u8>, Trap> {
        let name = self.string_from_mem(name_ptr, name_size)?;

        let has_name: bool = self
            .module
            .export_section()
            .and_then(|es| es.entries().iter().find(|e| e.field() == name))
            .is_some();

        if has_name {
            let mut module = self.module.clone();
            // We only want the function exported under `name` to be callable;
            //`optimize` removes all code that is not reachable from the exports
            // listed in the second argument.
            pwasm_utils::optimize(&mut module, vec![&name]).unwrap();
            rename_export_to_call(&mut module, name);

            parity_wasm::serialize(module).map_err(|e| Error::ParityWasm(e).into())
        } else {
            Err(Error::FunctionNotFound(name).into())
        }
    }

    fn kv_from_mem(
        &mut self,
        key_ptr: u32,
        key_size: u32,
        value_ptr: u32,
        value_size: u32,
    ) -> Result<(Key, Value), Error> {
        let key = self.key_from_mem(key_ptr, key_size)?;
        let value = self.value_from_mem(value_ptr, value_size)?;
        Ok((key, value))
    }

    /// Load the i-th argument invoked as part of a `sub_call` into
    /// the runtime buffer so that a subsequent `get_arg` can return it
    /// to the caller.
    pub fn load_arg(&mut self, i: usize) -> Result<usize, Trap> {
        if i < self.args.len() {
            self.host_buf = self.args[i].clone();
            Ok(self.host_buf.len())
        } else {
            Err(Error::ArgIndexOutOfBounds(i).into())
        }
    }

    /// Load the uref known by the given name into the Wasm memory
    pub fn get_uref(&mut self, name_ptr: u32, name_size: u32, dest_ptr: u32) -> Result<(), Trap> {
        let name = self.string_from_mem(name_ptr, name_size)?;
        let uref = self
            .context
            .uref_lookup
            .get(&name)
            .ok_or_else(|| Error::URefNotFound(name))?;
        let uref_bytes = uref.to_bytes().map_err(Error::BytesRepr)?;

        self.memory
            .set(dest_ptr, &uref_bytes)
            .map_err(|e| Error::Interpreter(e).into())
    }

    pub fn has_uref(&mut self, name_ptr: u32, name_size: u32) -> Result<i32, Trap> {
        let name = self.string_from_mem(name_ptr, name_size)?;
        if self.context.uref_lookup.contains_key(&name) {
            Ok(0)
        } else {
            Ok(1)
        }
    }

    pub fn add_uref(
        &mut self,
        name_ptr: u32,
        name_size: u32,
        key_ptr: u32,
        key_size: u32,
    ) -> Result<(), Trap> {
        let name = self.string_from_mem(name_ptr, name_size)?;
        let key = self.key_from_mem(key_ptr, key_size)?;
        self.context.insert_named_uref(name.clone(), key);
        let base_key = self.context.base_key;
        self.add_transforms(base_key, Value::NamedKey(name, key))
    }

    pub fn set_mem_from_buf(&mut self, dest_ptr: u32) -> Result<(), Trap> {
        self.memory
            .set(dest_ptr, &self.host_buf)
            .map_err(|e| Error::Interpreter(e).into())
    }

    /// Return a some bytes from the memory and terminate the current `sub_call`.
    /// Note that the return type is `Trap`, indicating that this function will
    /// always kill the current Wasm instance.
    pub fn ret(
        &mut self,
        value_ptr: u32,
        value_size: usize,
        extra_urefs_ptr: u32,
        extra_urefs_size: usize,
    ) -> Trap {
        let mem_get = self
            .memory
            .get(value_ptr, value_size)
            .map_err(Error::Interpreter)
            .and_then(|x| {
                let urefs_bytes = self.memory.get(extra_urefs_ptr, extra_urefs_size)?;
                let urefs = self.context.deserialize_keys(&urefs_bytes)?;
                Ok((x, urefs))
            });
        match mem_get {
            Ok((buf, urefs)) => {
                // Set the result field in the runtime and return
                // the proper element of the `Error` enum indicating
                // that the reason for exiting the module was a call to ret.
                self.result = buf;
                Error::Ret(urefs).into()
            }
            Err(e) => e.into(),
        }
    }

    fn call_contract(
        &mut self,
        key_ptr: u32,
        key_size: usize,
        args_ptr: u32,
        args_size: usize,
        extra_urefs_ptr: u32,
        extra_urefs_size: usize,
    ) -> Result<usize, Error> {
        let key_bytes = self.memory.get(key_ptr, key_size)?;
        let args_bytes = self.memory.get(args_ptr, args_size)?;
        let urefs_bytes = self.memory.get(extra_urefs_ptr, extra_urefs_size)?;

        let key = self.context.deserialize_key(&key_bytes)?;
        if key.is_readable() {
            let (args, module, mut refs) = {
                match self.state.read(key).map_err(Into::into)? {
                    None => Err(Error::KeyNotFound(key)),
                    Some(value) => {
                        if let Value::Contract(contract) = value {
                            let args: Vec<Vec<u8>> = deserialize(&args_bytes)?;
                            let module = parity_wasm::deserialize_buffer(contract.bytes())?;

                            Ok((args, module, contract.urefs_lookup().clone()))
                        } else {
                            Err(Error::FunctionNotFound(format!(
                                "Value at {:?} is not a contract",
                                key
                            )))
                        }
                    }
                }
            }?;

            let extra_urefs = self.context.deserialize_keys(&urefs_bytes)?;
            let result = sub_call(module, args, &mut refs, key, self, extra_urefs)?;
            self.host_buf = result;
            Ok(self.host_buf.len())
        } else {
            Err(Error::InvalidAccess {
                required: AccessRights::Read,
            })
        }
    }

    pub fn serialize_function(&mut self, name_ptr: u32, name_size: u32) -> Result<usize, Trap> {
        let fn_bytes = self.get_function_by_name(name_ptr, name_size)?;
        self.host_buf = fn_bytes;
        Ok(self.host_buf.len())
    }

    /// Tries to store a function, located in the Wasm memory, into the GlobalState
    /// and writes back a function's hash at `hash_ptr` in the Wasm memory.
    ///
    /// `name_ptr` and `name_size` tell the host where to look for a function's name.
    /// Once it knows the name it can search for this exported function in the Wasm module.
    /// Note that functions that contract wants to store have to be marked with `export` keyword.
    /// `urefs_ptr` and `urefs_size` describe when the additional unforgable references can be found.
    pub fn store_function(
        &mut self,
        name_ptr: u32,
        name_size: u32,
        urefs_ptr: u32,
        urefs_size: u32,
        hash_ptr: u32,
    ) -> Result<(), Trap> {
        let fn_bytes = self.get_function_by_name(name_ptr, name_size)?;
        let uref_bytes = self
            .memory
            .get(urefs_ptr, urefs_size as usize)
            .map_err(Error::Interpreter)?;
        let urefs: BTreeMap<String, Key> = deserialize(&uref_bytes).map_err(Error::BytesRepr)?;
        urefs
            .iter()
            .try_for_each(|(_, v)| self.context.validate_key(&v))?;
        let contract = common::value::Contract::new(fn_bytes, urefs);
        let new_hash = self.new_function_address()?;
        self.state
            .write(Key::Hash(new_hash), Value::Contract(contract));
        self.function_address(new_hash, hash_ptr)
    }

<<<<<<< HEAD
    fn new_function_address(&mut self) -> Result<[u8; 32], Error> {
=======
    /// Generates new function address.
    /// Function address is deterministic. It is a hash of public key, nonce and `fn_store_id`,
    /// which is a counter that is being incremented after every function generation.
    /// If function address was based only on account's public key and deploy's nonce,
    /// then all function addresses generated within one deploy would have been the same.
    fn new_function_address(&mut self) -> [u8; 32] {
>>>>>>> 8cfffc57
        let mut pre_hash_bytes = Vec::with_capacity(44); //32 byte pk + 8 byte nonce + 4 byte ID
        pre_hash_bytes.extend_from_slice(self.context.account.pub_key());
        pre_hash_bytes.append(&mut self.context.account.nonce().to_bytes()?);
        pre_hash_bytes.append(&mut self.fn_store_id.to_bytes()?);

        self.fn_store_id += 1;

        let mut hasher = VarBlake2b::new(32).unwrap();
        hasher.input(&pre_hash_bytes);
        let mut hash_bytes = [0; 32];
        hasher.variable_result(|hash| hash_bytes.clone_from_slice(hash));
        Ok(hash_bytes)
    }

    /// Writes function address (`hash_bytes`) into the Wasm memory (at `dest_ptr` pointer).
    fn function_address(&mut self, hash_bytes: [u8; 32], dest_ptr: u32) -> Result<(), Trap> {
        self.memory
            .set(dest_ptr, &hash_bytes)
            .map_err(|e| Error::Interpreter(e).into())
    }

    /// Writes value under a key (specified by their pointer and length properties from the Wasm memory).
    pub fn write(
        &mut self,
        key_ptr: u32,
        key_size: u32,
        value_ptr: u32,
        value_size: u32,
    ) -> Result<(), Trap> {
        self.kv_from_mem(key_ptr, key_size, value_ptr, value_size)
            .and_then(|(key, value)| {
                if key.is_writable() {
                    self.state.write(key, value);
                    Ok(())
                } else {
                    Err(Error::InvalidAccess {
                        required: AccessRights::Write,
                    })
                }
            })
            .map_err(Into::into)
    }

    pub fn add(
        &mut self,
        key_ptr: u32,
        key_size: u32,
        value_ptr: u32,
        value_size: u32,
    ) -> Result<(), Trap> {
        let (key, value) = self.kv_from_mem(key_ptr, key_size, value_ptr, value_size)?;
        self.add_transforms(key, value)
    }

    /// Reads value living under a key (found at `key_ptr` and `key_size` in Wasm memory).
    /// Fails if `key` is not "readable", i.e. its access rights are weaker than `AccessRights::Read`.
    fn value_from_key(&mut self, key_ptr: u32, key_size: u32) -> Result<Value, Trap> {
        let key = self.key_from_mem(key_ptr, key_size)?;
        if key.is_readable() {
            err_on_missing_key(key, self.state.read(key)).map_err(Into::into)
        } else {
            Err(Error::InvalidAccess {
                required: AccessRights::Read,
            }
            .into())
        }
    }

    /// Adds `value` to the `key`. The premise for being able to `add` value is that
    /// the type of it [value] can be added (is a Monoid). If the values can't be added,
    /// either because they're not a Monoid or if the value stored under `key` has different type,
    /// then `TypeMismatch` errors is returned. Addition can also fail when `key` is not "addable".
    fn add_transforms(&mut self, key: Key, value: Value) -> Result<(), Trap> {
        if key.is_addable() {
            match self.state.add(key, value) {
                Err(storage_error) => Err(storage_error.into().into()),
                Ok(AddResult::Success) => Ok(()),
                Ok(AddResult::KeyNotFound(key)) => Err(Error::KeyNotFound(key).into()),
                Ok(AddResult::TypeMismatch(type_mismatch)) => {
                    Err(Error::TypeMismatch(type_mismatch).into())
                }
                Ok(AddResult::Overflow) => Err(Error::Overflow.into()),
            }
        } else {
            Err(Error::InvalidAccess {
                required: AccessRights::Add,
            }
            .into())
        }
    }

    /// Reads value from the GS living under key specified by `key_ptr` and `key_size`.
    /// Wasm and host communicate through memory that Wasm module exports.
    /// If contract wants to pass data to the host, it has to tell it [the host]
    /// where this data lives in the exported memory (pass its pointer and length).
    pub fn read_value(&mut self, key_ptr: u32, key_size: u32) -> Result<usize, Trap> {
        let value_bytes = {
            let value = self.value_from_key(key_ptr, key_size)?;
            value.to_bytes().map_err(Error::BytesRepr)?
        };
        self.host_buf = value_bytes;
        Ok(self.host_buf.len())
    }

    /// Generates new unforgable reference and adds it to the context's known_uref set.
    pub fn new_uref(&mut self, key_ptr: u32) -> Result<(), Trap> {
        let mut key = [0u8; 32];
        self.rng.fill_bytes(&mut key);
        let key = Key::URef(key, AccessRights::ReadWrite);
        self.context.insert_uref(key);
        self.memory
            .set(key_ptr, &key.to_bytes().map_err(Error::BytesRepr)?)
            .map_err(|e| Error::Interpreter(e).into())
    }
}

// Helper function for turning result of lookup into domain values.
fn err_on_missing_key<A, E>(key: Key, r: Result<Option<A>, E>) -> Result<A, Error>
where
    E: Into<Error>,
{
    match r {
        Ok(None) => Err(Error::KeyNotFound(key)),
        Err(error) => Err(error.into()),
        Ok(Some(v)) => Ok(v),
    }
}

fn as_usize(u: u32) -> usize {
    u as usize
}

const WRITE_FUNC_INDEX: usize = 0;
const READ_FUNC_INDEX: usize = 1;
const ADD_FUNC_INDEX: usize = 2;
const NEW_FUNC_INDEX: usize = 3;
const GET_READ_FUNC_INDEX: usize = 4;
const SER_FN_FUNC_INDEX: usize = 5;
const GET_FN_FUNC_INDEX: usize = 6;
const LOAD_ARG_FUNC_INDEX: usize = 7;
const GET_ARG_FUNC_INDEX: usize = 8;
const RET_FUNC_INDEX: usize = 9;
const GET_CALL_RESULT_FUNC_INDEX: usize = 10;
const CALL_CONTRACT_FUNC_INDEX: usize = 11;
const GET_UREF_FUNC_INDEX: usize = 12;
const GAS_FUNC_INDEX: usize = 13;
const HAS_UREF_FUNC_INDEX: usize = 14;
const ADD_UREF_FUNC_INDEX: usize = 15;
const STORE_FN_INDEX: usize = 16;

impl<'a, R: DbReader> Externals for Runtime<'a, R>
where
    R::Error: Into<Error>,
{
    fn invoke_index(
        &mut self,
        index: usize,
        args: RuntimeArgs,
    ) -> Result<Option<RuntimeValue>, Trap> {
        match index {
            READ_FUNC_INDEX => {
                // args(0) = pointer to key in Wasm memory
                // args(1) = size of key in Wasm memory
                let (key_ptr, key_size) = Args::parse(args)?;
                let size = self.read_value(key_ptr, key_size)?;
                Ok(Some(RuntimeValue::I32(size as i32)))
            }

            SER_FN_FUNC_INDEX => {
                // args(0) = pointer to name in Wasm memory
                // args(1) = size of name in Wasm memory
                let (name_ptr, name_size) = Args::parse(args)?;
                let size = self.serialize_function(name_ptr, name_size)?;
                Ok(Some(RuntimeValue::I32(size as i32)))
            }

            WRITE_FUNC_INDEX => {
                // args(0) = pointer to key in Wasm memory
                // args(1) = size of key
                // args(2) = pointer to value
                // args(3) = size of value
                let (key_ptr, key_size, value_ptr, value_size) = Args::parse(args)?;
                self.write(key_ptr, key_size, value_ptr, value_size)?;
                Ok(None)
            }

            ADD_FUNC_INDEX => {
                // args(0) = pointer to key in Wasm memory
                // args(1) = size of key
                // args(2) = pointer to value
                // args(3) = size of value
                let (key_ptr, key_size, value_ptr, value_size) = Args::parse(args)?;
                self.add(key_ptr, key_size, value_ptr, value_size)?;
                Ok(None)
            }

            NEW_FUNC_INDEX => {
                // args(0) = pointer to key destination in Wasm memory
                let key_ptr = Args::parse(args)?;
                self.new_uref(key_ptr)?;
                Ok(None)
            }

            GET_READ_FUNC_INDEX => {
                // args(0) = pointer to destination in Wasm memory
                let dest_ptr = Args::parse(args)?;
                self.set_mem_from_buf(dest_ptr)?;
                Ok(None)
            }

            GET_FN_FUNC_INDEX => {
                // args(0) = pointer to destination in Wasm memory
                let dest_ptr = Args::parse(args)?;
                self.set_mem_from_buf(dest_ptr)?;
                Ok(None)
            }

            LOAD_ARG_FUNC_INDEX => {
                // args(0) = index of host runtime arg to load
                let i = Args::parse(args)?;
                let size = self.load_arg(i)?;
                Ok(Some(RuntimeValue::I32(size as i32)))
            }

            GET_ARG_FUNC_INDEX => {
                // args(0) = pointer to destination in Wasm memory
                let dest_ptr = Args::parse(args)?;
                self.set_mem_from_buf(dest_ptr)?;
                Ok(None)
            }

            RET_FUNC_INDEX => {
                // args(0) = pointer to value
                // args(1) = size of value
                // args(2) = pointer to extra returned urefs
                // args(3) = size of extra urefs
                let (value_ptr, value_size, extra_urefs_ptr, extra_urefs_size) = Args::parse(args)?;

                Err(self.ret(
                    value_ptr,
                    as_usize(value_size),
                    extra_urefs_ptr,
                    as_usize(extra_urefs_size),
                ))
            }

            CALL_CONTRACT_FUNC_INDEX => {
                // args(0) = pointer to key where contract is at in global state
                // args(1) = size of key
                // args(2) = pointer to function arguments in Wasm memory
                // args(3) = size of arguments
                // args(4) = pointer to extra supplied urefs
                // args(5) = size of extra urefs
                let (key_ptr, key_size, args_ptr, args_size, extra_urefs_ptr, extra_urefs_size) =
                    Args::parse(args)?;

                let size = self.call_contract(
                    key_ptr,
                    as_usize(key_size),
                    args_ptr,
                    as_usize(args_size),
                    extra_urefs_ptr,
                    as_usize(extra_urefs_size),
                )?;
                Ok(Some(RuntimeValue::I32(size as i32)))
            }

            GET_CALL_RESULT_FUNC_INDEX => {
                // args(0) = pointer to destination in Wasm memory
                let dest_ptr = Args::parse(args)?;
                self.set_mem_from_buf(dest_ptr)?;
                Ok(None)
            }

            GET_UREF_FUNC_INDEX => {
                // args(0) = pointer to uref name in Wasm memory
                // args(1) = size of uref name
                // args(2) = pointer to destination in Wasm memory
                let (name_ptr, name_size, dest_ptr) = Args::parse(args)?;
                self.get_uref(name_ptr, name_size, dest_ptr)?;
                Ok(None)
            }

            HAS_UREF_FUNC_INDEX => {
                // args(0) = pointer to uref name in Wasm memory
                // args(1) = size of uref name
                let (name_ptr, name_size) = Args::parse(args)?;
                let result = self.has_uref(name_ptr, name_size)?;
                Ok(Some(RuntimeValue::I32(result)))
            }

            ADD_UREF_FUNC_INDEX => {
                // args(0) = pointer to uref name in Wasm memory
                // args(1) = size of uref name
                // args(2) = pointer to destination in Wasm memory
                let (name_ptr, name_size, key_ptr, key_size) = Args::parse(args)?;
                self.add_uref(name_ptr, name_size, key_ptr, key_size)?;
                Ok(None)
            }

            GAS_FUNC_INDEX => {
                let gas: u32 = Args::parse(args)?;
                self.gas(u64::from(gas))?;
                Ok(None)
            }

            STORE_FN_INDEX => {
                // args(0) = pointer to function name in Wasm memory
                // args(1) = size of the name
                // args(2) = pointer to additional unforgable names
                //           to be saved with the function body
                // args(3) = size of the additional unforgable names
                // args(4) = pointer to a Wasm memory where we will save
                //           hash of the new function
                let (name_ptr, name_size, urefs_ptr, urefs_size, hash_ptr) = Args::parse(args)?;
                self.store_function(name_ptr, name_size, urefs_ptr, urefs_size, hash_ptr)?;
                Ok(None)
            }

            _ => panic!("unknown function index"),
        }
    }
}

pub struct RuntimeModuleImportResolver {
    memory: RefCell<Option<MemoryRef>>,
    max_memory: u32,
}

impl Default for RuntimeModuleImportResolver {
    fn default() -> Self {
        RuntimeModuleImportResolver {
            memory: RefCell::new(None),
            max_memory: 256,
        }
    }
}

impl RuntimeModuleImportResolver {
    pub fn new() -> RuntimeModuleImportResolver {
        Default::default()
    }

    pub fn mem_ref(&self) -> Result<MemoryRef, Error> {
        let maybe_mem: &Option<MemoryRef> = &self.memory.borrow();
        match maybe_mem {
            Some(mem) => Ok(mem.clone()),
            None => Err(Error::NoImportedMemory),
        }
    }
}

impl ModuleImportResolver for RuntimeModuleImportResolver {
    fn resolve_func(
        &self,
        field_name: &str,
        _signature: &Signature,
    ) -> Result<FuncRef, InterpreterError> {
        let func_ref = match field_name {
            "read_value" => FuncInstance::alloc_host(
                Signature::new(&[ValueType::I32; 2][..], Some(ValueType::I32)),
                READ_FUNC_INDEX,
            ),
            "serialize_function" => FuncInstance::alloc_host(
                Signature::new(&[ValueType::I32; 2][..], Some(ValueType::I32)),
                SER_FN_FUNC_INDEX,
            ),
            "write" => FuncInstance::alloc_host(
                Signature::new(&[ValueType::I32; 4][..], None),
                WRITE_FUNC_INDEX,
            ),
            "get_read" => FuncInstance::alloc_host(
                Signature::new(&[ValueType::I32; 1][..], None),
                GET_READ_FUNC_INDEX,
            ),
            "get_function" => FuncInstance::alloc_host(
                Signature::new(&[ValueType::I32; 1][..], None),
                GET_FN_FUNC_INDEX,
            ),
            "add" => FuncInstance::alloc_host(
                Signature::new(&[ValueType::I32; 4][..], None),
                ADD_FUNC_INDEX,
            ),
            "new_uref" => FuncInstance::alloc_host(
                Signature::new(&[ValueType::I32; 1][..], None),
                NEW_FUNC_INDEX,
            ),
            "load_arg" => FuncInstance::alloc_host(
                Signature::new(&[ValueType::I32; 1][..], Some(ValueType::I32)),
                LOAD_ARG_FUNC_INDEX,
            ),
            "get_arg" => FuncInstance::alloc_host(
                Signature::new(&[ValueType::I32; 1][..], None),
                GET_ARG_FUNC_INDEX,
            ),
            "ret" => FuncInstance::alloc_host(
                Signature::new(&[ValueType::I32; 4][..], None),
                RET_FUNC_INDEX,
            ),
            "call_contract" => FuncInstance::alloc_host(
                Signature::new(&[ValueType::I32; 6][..], Some(ValueType::I32)),
                CALL_CONTRACT_FUNC_INDEX,
            ),
            "get_call_result" => FuncInstance::alloc_host(
                Signature::new(&[ValueType::I32; 1][..], None),
                GET_CALL_RESULT_FUNC_INDEX,
            ),
            "get_uref" => FuncInstance::alloc_host(
                Signature::new(&[ValueType::I32; 3][..], None),
                GET_UREF_FUNC_INDEX,
            ),
            "has_uref_name" => FuncInstance::alloc_host(
                Signature::new(&[ValueType::I32; 2][..], Some(ValueType::I32)),
                HAS_UREF_FUNC_INDEX,
            ),
            "add_uref" => FuncInstance::alloc_host(
                Signature::new(&[ValueType::I32; 4][..], None),
                ADD_UREF_FUNC_INDEX,
            ),
            "gas" => FuncInstance::alloc_host(
                Signature::new(&[ValueType::I32; 1][..], None),
                GAS_FUNC_INDEX,
            ),
            "store_function" => FuncInstance::alloc_host(
                Signature::new(&[ValueType::I32; 5][..], None),
                STORE_FN_INDEX,
            ),
            _ => {
                return Err(InterpreterError::Function(format!(
                    "host module doesn't export function with name {}",
                    field_name
                )));
            }
        };
        Ok(func_ref)
    }

    fn resolve_memory(
        &self,
        field_name: &str,
        descriptor: &MemoryDescriptor,
    ) -> Result<MemoryRef, InterpreterError> {
        if field_name == "memory" {
            let effective_max = descriptor.maximum().unwrap_or(self.max_memory + 1);
            if descriptor.initial() > self.max_memory || effective_max > self.max_memory {
                Err(InterpreterError::Instantiation(
                    "Module requested too much memory".to_owned(),
                ))
            } else {
                // Note: each "page" is 64 KiB
                let mem = MemoryInstance::alloc(
                    Pages(descriptor.initial() as usize),
                    descriptor.maximum().map(|x| Pages(x as usize)),
                )?;
                *self.memory.borrow_mut() = Some(mem.clone());
                Ok(mem)
            }
        } else {
            Err(InterpreterError::Instantiation(
                "Memory imported under unknown name".to_owned(),
            ))
        }
    }
}

fn instance_and_memory(parity_module: Module) -> Result<(ModuleRef, MemoryRef), Error> {
    let module = wasmi::Module::from_parity_wasm_module(parity_module)?;
    let resolver = RuntimeModuleImportResolver::new();
    let mut imports = ImportsBuilder::new();
    imports.push_resolver("env", &resolver);
    let instance = ModuleInstance::new(&module, &imports)?.assert_no_start();

    let memory = resolver.mem_ref()?;
    Ok((instance, memory))
}

fn sub_call<R: DbReader>(
    parity_module: Module,
    args: Vec<Vec<u8>>,
    refs: &mut BTreeMap<String, Key>,
    key: Key,
    current_runtime: &mut Runtime<R>,
    // Unforgable references passed across the call boundary from caller to callee
    //(necessary if the contract takes a uref argument).
    extra_urefs: Vec<Key>,
) -> Result<Vec<u8>, Error>
where
    R::Error: Into<Error>,
{
    let (instance, memory) = instance_and_memory(parity_module.clone())?;
    let known_urefs = refs.values().cloned().chain(extra_urefs).collect();
    let rng = ChaChaRng::from_rng(&mut current_runtime.rng).map_err(Error::Rng)?;
    let mut runtime = Runtime {
        args,
        memory,
        state: current_runtime.state,
        module: parity_module,
        result: Vec::new(),
        host_buf: Vec::new(),
        fn_store_id: 0,
        gas_counter: current_runtime.gas_counter,
        context: RuntimeContext {
            uref_lookup: refs,
            known_urefs,
            account: current_runtime.context.account,
            base_key: key,
            gas_limit: current_runtime.context.gas_limit,
        },
        rng,
    };

    let result = instance.invoke_export("call", &[], &mut runtime);

    match result {
        Ok(_) => Ok(runtime.result),
        Err(e) => {
            if let Some(host_error) = e.as_host_error() {
                // If the "error" was in fact a trap caused by calling `ret` then
                // this is normal operation and we should return the value captured
                // in the Runtime result field.
                if let Error::Ret(ret_urefs) = host_error.downcast_ref::<Error>().unwrap() {
                    //insert extra urefs returned from call
                    current_runtime.context.known_urefs.extend(ret_urefs);
                    return Ok(runtime.result);
                }
            }
            Err(Error::Interpreter(e))
        }
    }
}

fn create_rng(account_addr: &[u8; 20], timestamp: u64, nonce: u64) -> ChaChaRng {
    let mut seed: [u8; 32] = [0u8; 32];
    let mut data: Vec<u8> = Vec::new();
    let hasher = VarBlake2b::new(32).unwrap();
    data.extend(account_addr);
    data.extend_from_slice(&timestamp.to_le_bytes());
    data.extend_from_slice(&nonce.to_le_bytes());
    hasher.variable_result(|hash| seed.clone_from_slice(hash));
    ChaChaRng::from_seed(seed)
}

#[macro_export]
macro_rules! on_fail_charge {
    ($fn:expr, $cost:expr) => {
        match $fn {
            Ok(res) => res,
            Err(er) => {
                let lambda = || $cost;
                return (Err(er.into()), lambda());
            }
        }
    };
}

pub trait Executor<A> {
    fn exec<R: DbReader>(
        &self,
        parity_module: A,
        account_addr: [u8; 20],
        timestamp: u64,
        nonce: u64,
        gas_limit: u64,
        tc: &mut TrackingCopy<R>,
    ) -> (Result<ExecutionEffect, Error>, u64)
    where
        R::Error: Into<Error>;
}

pub struct WasmiExecutor;

impl Executor<Module> for WasmiExecutor {
    fn exec<R: DbReader>(
        &self,
        parity_module: Module,
        account_addr: [u8; 20],
        timestamp: u64,
        nonce: u64,
        gas_limit: u64,
        tc: &mut TrackingCopy<R>,
    ) -> (Result<ExecutionEffect, Error>, u64)
    where
        R::Error: Into<Error>,
    {
        let (instance, memory) = on_fail_charge!(instance_and_memory(parity_module.clone()), 0);
        let acct_key = Key::Account(account_addr);
        let value = on_fail_charge! {
        match tc.get(&acct_key) {
            Ok(None) => Err(Error::KeyNotFound(acct_key)),
            Err(error) => Err(error.into()),
            Ok(Some(value)) => Ok(value)
        }, 0 };
        let account = value.as_account();
        let mut uref_lookup_local = account.urefs_lookup().clone();
        let known_urefs: HashSet<Key> = uref_lookup_local.values().cloned().collect();
        let context = RuntimeContext {
            uref_lookup: &mut uref_lookup_local,
            known_urefs,
            account: &account,
            base_key: acct_key,
            gas_limit,
        };
        let mut runtime = Runtime::new(
            memory,
            tc,
            parity_module,
            account_addr,
            nonce,
            timestamp,
            context,
        );
        let _ = on_fail_charge!(
            instance.invoke_export("call", &[], &mut runtime),
            runtime.gas_counter
        );

        (Ok(runtime.effect()), runtime.gas_counter)
    }
}

#[cfg(test)]
mod tests {
    // Need intermediate method b/c when on_fail_charge macro is inlined
    // for the error case it will call return which would exit the test.
    fn indirect_fn(r: Result<u32, String>, f: u32) -> (Result<u32, String>, u32) {
        let res = on_fail_charge!(r, f);
        (Ok(res), 1111) // 1111 for easy discrimination
    }

    #[test]
    fn on_fail_charge_ok() {
        let counter = 0;
        let ok: Result<u32, String> = Ok(10);
        let res: (Result<u32, String>, u32) = indirect_fn(ok, counter);
        assert!(res.0.is_ok());
        assert_eq!(res.0.ok().unwrap(), 10);
        assert_eq!(res.1, 1111);
        assert_eq!(counter, 0); // test that lambda was not executed for the Ok-case
    }

    #[test]
    fn on_fail_charge_laziness() {
        // Need this indirection b/c otherwise compiler complains
        // about borrowing counter.counter after it was moved in the `fail` call.
        struct Counter {
            pub counter: u32,
        };
        impl Counter {
            fn fail(&mut self) -> Result<u32, String> {
                self.counter += 10;
                Err("Err".to_owned())
            }
        }
        let mut counter = Counter { counter: 1 };
        let res: (Result<u32, String>, u32) = indirect_fn(counter.fail(), counter.counter);
        assert!(res.0.is_err());
        assert_eq!(res.1, 11); // test that counter value was fetched lazily
    }
}<|MERGE_RESOLUTION|>--- conflicted
+++ resolved
@@ -498,16 +498,12 @@
         self.function_address(new_hash, hash_ptr)
     }
 
-<<<<<<< HEAD
-    fn new_function_address(&mut self) -> Result<[u8; 32], Error> {
-=======
     /// Generates new function address.
     /// Function address is deterministic. It is a hash of public key, nonce and `fn_store_id`,
     /// which is a counter that is being incremented after every function generation.
     /// If function address was based only on account's public key and deploy's nonce,
     /// then all function addresses generated within one deploy would have been the same.
-    fn new_function_address(&mut self) -> [u8; 32] {
->>>>>>> 8cfffc57
+    fn new_function_address(&mut self) -> Result<[u8; 32], Error> {
         let mut pre_hash_bytes = Vec::with_capacity(44); //32 byte pk + 8 byte nonce + 4 byte ID
         pre_hash_bytes.extend_from_slice(self.context.account.pub_key());
         pre_hash_bytes.append(&mut self.context.account.nonce().to_bytes()?);
